--- conflicted
+++ resolved
@@ -1,8 +1,4 @@
-<<<<<<< HEAD
 __version__ = '1.6.0a2'
-=======
-__version__ = '1.5.5'
->>>>>>> d97a81ff
 
 import glob
 import os
@@ -68,25 +64,16 @@
     url='https://github.com/SkyTemple/skytemple/',
     install_requires=[
         'ndspy >= 3.0.0',
-<<<<<<< HEAD
-        'skytemple-files[spritecollab] >= 1.6.0a2',
-=======
-        'skytemple-files[spritecollab] >= 1.5.5, < 1.6.0',
->>>>>>> d97a81ff
+        'skytemple-files[spritecollab] >= 1.6.0a2, < 1.7.0',
         'pmdsky-debug-py',  #  Whatever version skytemple-files requires.
-        'skytemple-dtef >= 1.1.4, < 1.6.0',
-        'skytemple-icons >= 1.3.2, < 1.6.0',
+        'skytemple-dtef >= 1.1.4, < 1.7.0',
+        'skytemple-icons >= 1.3.2, < 1.7.0',
         'range-typed-integers >= 1.0.0',
         'pygobject >= 3.26.0',
         'pycairo >= 1.16.0',
         'natsort >= 7.0.0',
-<<<<<<< HEAD
         'tilequant >= 1.0.0',
-        'skytemple-ssb-debugger >= 1.6.0a2',
-=======
-        'tilequant >= 0.4.1.post0, < 1.0',
-        'skytemple-ssb-debugger >= 1.4.4, < 1.6.0',
->>>>>>> d97a81ff
+        'skytemple-ssb-debugger >= 1.6.0a2, < 1.7.0',
         'pygal >= 2.4.0',
         'CairoSVG >= 2.4.2',
         'gbulb >= 0.6.2',
