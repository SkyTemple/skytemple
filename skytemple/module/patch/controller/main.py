--- conflicted
+++ resolved
@@ -103,13 +103,8 @@
             except BaseException as err:
                 self._error(f(_("Error loading patch package {os.path.basename(fname)}:\n{err}")))
         # List patches:
-<<<<<<< HEAD
-        for patch in self._patcher.list():
+        for patch in sorted(self._patcher.list(), key=lambda p: p.name):
             applied_str = _('Not compatible')
-=======
-        for patch in sorted(self._patcher.list(), key=lambda p: p.name):
-            applied_str = 'Not compatible'
->>>>>>> 441329f6
             try:
                 applied_str = _('Applied') if self._patcher.is_applied(patch.name) else _('Compatible')
             except NotImplementedError:
