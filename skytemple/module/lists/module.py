--- conflicted
+++ resolved
@@ -33,12 +33,9 @@
 from skytemple.module.lists.controller.recruitment_list import RecruitmentListController
 from skytemple.module.lists.controller.world_map import WorldMapController
 from skytemple.module.lists.controller.sp_effects import SPEffectsController
-<<<<<<< HEAD
+from skytemple.module.lists.controller.dungeon_interrupt import DungeonInterruptController
 from skytemple.module.monster.module import WAZA_P_BIN
 from skytemple_files.common.types.file_types import FileType
-=======
-from skytemple.module.lists.controller.dungeon_interrupt import DungeonInterruptController
->>>>>>> 4d859c7a
 from skytemple_files.data.data_cd.handler import DataCDHandler
 from skytemple_files.data.inter_d.handler import InterDHandler
 from skytemple_files.data.md.model import Md
@@ -145,7 +142,7 @@
 
     def get_sp_effects(self):
         return self.project.open_file_in_rom(SP_EFFECTS, DataCDHandler)
-
+    
     def mark_sp_effects_as_modified(self):
         """Mark as modified"""
         self.project.mark_as_modified(SP_EFFECTS)
@@ -153,28 +150,25 @@
         row = self._tree_model[self._sp_effects_tree_iter]
         recursive_up_item_store_mark_as_modified(row)
 
-<<<<<<< HEAD
-=======
     def has_dungeon_interrupts(self):
         return self.project.file_exists(DUNGEON_INTERRUPT)
 
     def get_dungeon_interrupts(self):
         return self.project.open_file_in_rom(DUNGEON_INTERRUPT, InterDHandler)
-    
+
     def mark_dungeon_interrupts_as_modified(self):
         """Mark as modified"""
         self.project.mark_as_modified(DUNGEON_INTERRUPT)
         # Mark as modified in tree
         row = self._tree_model[self._dun_inter_tree_iter]
         recursive_up_item_store_mark_as_modified(row)
-    
->>>>>>> 4d859c7a
+
     def has_actor_list(self):
         return self.project.file_exists(ACTOR_LIST)
 
     def get_actor_list(self) -> ActorListBin:
         return self.project.open_sir0_file_in_rom(ACTOR_LIST, ActorListBin)
-
+    
     def mark_actors_as_modified(self):
         """Mark as modified"""
         self.project.mark_as_modified(ACTOR_LIST)
