#  Copyright 2020-2021 Parakoopa and the SkyTemple Contributors
#
#  This file is part of SkyTemple.
#
#  SkyTemple is free software: you can redistribute it and/or modify
#  it under the terms of the GNU General Public License as published by
#  the Free Software Foundation, either version 3 of the License, or
#  (at your option) any later version.
#
#  SkyTemple is distributed in the hope that it will be useful,
#  but WITHOUT ANY WARRANTY; without even the implied warranty of
#  MERCHANTABILITY or FITNESS FOR A PARTICULAR PURPOSE.  See the
#  GNU General Public License for more details.
#
#  You should have received a copy of the GNU General Public License
#  along with SkyTemple.  If not, see <https://www.gnu.org/licenses/>.
from typing import List, Tuple

from gi.repository.Gtk import TreeStore

from skytemple.core.abstract_module import AbstractModule
from skytemple.core.rom_project import RomProject, BinaryName
from skytemple.core.ui_utils import recursive_up_item_store_mark_as_modified, generate_item_store_row_label
from skytemple.module.lists.controller.main import MainController, GROUND_LISTS
from skytemple.module.lists.controller.actor_list import ActorListController
from skytemple.module.lists.controller.rank_list import RankListController
from skytemple.module.lists.controller.menu_list import MenuListController
from skytemple.module.lists.controller.item_lists import ItemListsController
from skytemple.module.lists.controller.item_effects import ItemEffectsController
from skytemple.module.lists.controller.move_effects import MoveEffectsController
from skytemple.module.lists.controller.starters_list import StartersListController
from skytemple.module.lists.controller.recruitment_list import RecruitmentListController
from skytemple.module.lists.controller.world_map import WorldMapController
from skytemple_files.data.md.model import Md
from skytemple_files.data.data_cd.handler import DataCDHandler
<<<<<<< HEAD
from skytemple_files.data.val_list.handler import ValListHandler
=======
>>>>>>> 25146806
from skytemple_files.hardcoded.dungeons import MapMarkerPlacement, HardcodedDungeons
from skytemple_files.hardcoded.personality_test_starters import HardcodedPersonalityTestStarters
from skytemple_files.hardcoded.default_starters import HardcodedDefaultStarters
from skytemple_files.hardcoded.rank_up_table import Rank, HardcodedRankUpTable
from skytemple_files.hardcoded.recruitment_tables import HardcodedRecruitmentTables
from skytemple_files.hardcoded.menus import HardcodedMenus, MenuEntry, MenuType
from skytemple_files.list.actor.model import ActorListBin
from skytemple_files.list.items.handler import ItemListHandler
from skytemple_files.dungeon_data.mappa_bin.item_list import MappaItemList
from skytemple_files.common.i18n_util import _

ITEM_LISTS = 'TABLEDAT/list_%02d.bin'
ACTOR_LIST = 'BALANCE/actor_list.bin'
<<<<<<< HEAD
METRONOME_POOL = 'BALANCE/metrono.bin'
=======
>>>>>>> 25146806
MOVE_EFFECTS = 'BALANCE/waza_cd.bin'
ITEM_EFFECTS = 'BALANCE/item_cd.bin'

class ListsModule(AbstractModule):
    """Module to modify lists."""
    @classmethod
    def depends_on(cls):
        return ['monster', 'map_bg']

    @classmethod
    def sort_order(cls):
        return 20

    def __init__(self, rom_project: RomProject):
        self.project = rom_project

        self._tree_model = None
        self._actor_tree_iter = None
        self._starters_tree_iter = None
        self._recruitment_tree_iter = None
        self._world_map_tree_iter = None
        self._rank_list_tree_iter = None
        self._menu_list_tree_iter = None
        self._item_lists_tree_iter = None
        self._item_effects_tree_iter = None
        self._move_effects_tree_iter = None

    def load_tree_items(self, item_store: TreeStore, root_node):
        root = item_store.append(root_node, [
            'skytemple-view-list-symbolic', GROUND_LISTS, self, MainController, 0, False, '', True
        ])
        self._actor_tree_iter = item_store.append(root, [
            'skytemple-e-actor-symbolic', _('Actors'), self, ActorListController, 0, False, '', True
        ])
        self._starters_tree_iter = item_store.append(root, [
            'skytemple-e-monster-symbolic', _('Starters'), self, StartersListController, 0, False, '', True
        ])
        self._recruitment_tree_iter = item_store.append(root, [
            'skytemple-e-monster-symbolic', _('Recruitment List'), self, RecruitmentListController, 0, False, '', True
        ])
        self._world_map_tree_iter = item_store.append(root, [
            'skytemple-e-worldmap-symbolic', _('World Map Markers'), self, WorldMapController, 0, False, '', True
        ])
        self._rank_list_tree_iter = item_store.append(root, [
            'skytemple-view-list-symbolic', _('Rank List'), self, RankListController, 0, False, '', True
        ])
        self._item_lists_tree_iter = item_store.append(root, [
            'skytemple-view-list-symbolic', _('Item Lists'), self, ItemListsController, 0, False, '', True
        ])
        self._menu_list_tree_iter = item_store.append(root, [
            'skytemple-view-list-symbolic', _('Menu List'), self, MenuListController, 0, False, '', True
        ])
        self._item_effects_tree_iter = item_store.append(root, [
            'skytemple-view-list-symbolic', _('Item Effects'), self, ItemEffectsController, 0, False, '', True
        ])
        self._move_effects_tree_iter = item_store.append(root, [
            'skytemple-view-list-symbolic', _('Move Effects'), self, MoveEffectsController, 0, False, '', True
        ])
        self._item_effects_tree_iter = item_store.append(root, [
            'skytemple-view-list-symbolic', 'Item Effects', self, ItemEffectsController, 0, False, '', True
        ])
        self._move_effects_tree_iter = item_store.append(root, [
            'skytemple-view-list-symbolic', 'Move Effects', self, MoveEffectsController, 0, False, '', True
        ])
        generate_item_store_row_label(item_store[root])
        generate_item_store_row_label(item_store[self._actor_tree_iter])
        generate_item_store_row_label(item_store[self._starters_tree_iter])
        generate_item_store_row_label(item_store[self._recruitment_tree_iter])
        generate_item_store_row_label(item_store[self._world_map_tree_iter])
        generate_item_store_row_label(item_store[self._rank_list_tree_iter])
        generate_item_store_row_label(item_store[self._menu_list_tree_iter])
        generate_item_store_row_label(item_store[self._item_lists_tree_iter])
        generate_item_store_row_label(item_store[self._move_effects_tree_iter])
        generate_item_store_row_label(item_store[self._item_effects_tree_iter])
        self._tree_model = item_store

    def has_item_effects(self):
        return self.project.file_exists(ITEM_EFFECTS)
    
    def get_item_effects(self):
        return self.project.open_file_in_rom(ITEM_EFFECTS, DataCDHandler)
    
    def mark_item_effects_as_modified(self):
        """Mark as modified"""
        self.project.mark_as_modified(ITEM_EFFECTS)
        # Mark as modified in tree
        row = self._tree_model[self._item_effects_tree_iter]
        recursive_up_item_store_mark_as_modified(row)
        
<<<<<<< HEAD
    def has_metronome_pool(self):
        return self.project.file_exists(METRONOME_POOL)
    
    def get_metronome_pool(self):
        return self.project.open_file_in_rom(METRONOME_POOL, ValListHandler)
    
    def mark_metronome_pool_as_modified(self):
        """Mark as modified"""
        self.project.mark_as_modified(METRONOME_POOL)
        # Mark as modified in tree
        row = self._tree_model[self._move_effects_tree_iter]
        recursive_up_item_store_mark_as_modified(row)
        
=======
>>>>>>> 25146806
    def has_move_effects(self):
        return self.project.file_exists(MOVE_EFFECTS)
    
    def get_move_effects(self):
        return self.project.open_file_in_rom(MOVE_EFFECTS, DataCDHandler)
    
    def mark_move_effects_as_modified(self):
        """Mark as modified"""
        self.project.mark_as_modified(MOVE_EFFECTS)
        # Mark as modified in tree
        row = self._tree_model[self._move_effects_tree_iter]
        recursive_up_item_store_mark_as_modified(row)
    
    def has_item_lists(self):
        return self.project.file_exists(ITEM_LISTS%0)

    def get_item_list(self, list_id) -> MappaItemList:
        static_data = self.project.get_rom_module().get_static_data()
        return self.project.open_file_in_rom(ITEM_LISTS%list_id, ItemListHandler, items=static_data.dungeon_data.items)
    
    def mark_item_list_as_modified(self, list_id):
        """Mark as modified"""
        self.project.mark_as_modified(ITEM_LISTS%list_id)
        # Mark as modified in tree
        row = self._tree_model[self._item_lists_tree_iter]
        recursive_up_item_store_mark_as_modified(row)
    
    def has_actor_list(self):
        return self.project.file_exists(ACTOR_LIST)

    def get_actor_list(self) -> ActorListBin:
        return self.project.open_sir0_file_in_rom(ACTOR_LIST, ActorListBin)
    
    def mark_actors_as_modified(self):
        """Mark as modified"""
        self.project.mark_as_modified(ACTOR_LIST)
        # Mark as modified in tree
        row = self._tree_model[self._actor_tree_iter]
        recursive_up_item_store_mark_as_modified(row)

    def mark_str_as_modified(self):
        self.project.get_string_provider().mark_as_modified()
        # Mark as modified in tree
        row = self._tree_model[self._starters_tree_iter]
        recursive_up_item_store_mark_as_modified(row)

    def get_monster_md(self) -> Md:
        return self.project.get_module('monster').monster_md

    def get_starter_default_ids(self) -> Tuple[int, int]:
        """Returns players & partner default starters"""
        arm9 = self.project.get_binary(BinaryName.ARM9)
        static_data = self.project.get_rom_module().get_static_data()
        player = HardcodedDefaultStarters.get_player_md_id(arm9, static_data)
        partner = HardcodedDefaultStarters.get_partner_md_id(arm9, static_data)
        return player, partner

    def set_starter_default_ids(self, player, partner):
        """Sets players & partner default starters"""
        def update(arm9):
            static_data = self.project.get_rom_module().get_static_data()
            HardcodedDefaultStarters.set_player_md_id(player, arm9, static_data)
            HardcodedDefaultStarters.set_partner_md_id(partner, arm9, static_data)
        self.project.modify_binary(BinaryName.ARM9, update)

        row = self._tree_model[self._starters_tree_iter]
        recursive_up_item_store_mark_as_modified(row)
    
    def get_starter_ids(self) -> Tuple[List[int], List[int]]:
        """Returns players & partner starters"""
        ov13 = self.project.get_binary(BinaryName.OVERLAY_13)
        static_data = self.project.get_rom_module().get_static_data()
        player = HardcodedPersonalityTestStarters.get_player_md_ids(ov13, static_data)
        partner = HardcodedPersonalityTestStarters.get_partner_md_ids(ov13, static_data)
        return player, partner

    def set_starter_ids(self, player, partner):
        def update(ov13):
            static_data = self.project.get_rom_module().get_static_data()
            HardcodedPersonalityTestStarters.set_player_md_ids(player, ov13, static_data)
            HardcodedPersonalityTestStarters.set_partner_md_ids(partner, ov13, static_data)
        self.project.modify_binary(BinaryName.OVERLAY_13, update)

        row = self._tree_model[self._starters_tree_iter]
        recursive_up_item_store_mark_as_modified(row)
    
    def get_starter_level_player(self) -> int:
        arm9 = self.project.get_binary(BinaryName.ARM9)
        static_data = self.project.get_rom_module().get_static_data()
        return HardcodedDefaultStarters.get_player_level(arm9, static_data)

    def set_starter_level_player(self, level: int):
        def update(arm9):
            static_data = self.project.get_rom_module().get_static_data()
            HardcodedDefaultStarters.set_player_level(level, arm9, static_data)
        self.project.modify_binary(BinaryName.ARM9, update)

        row = self._tree_model[self._starters_tree_iter]
        recursive_up_item_store_mark_as_modified(row)
    
    def get_starter_level_partner(self) -> int:
        arm9 = self.project.get_binary(BinaryName.ARM9)
        static_data = self.project.get_rom_module().get_static_data()
        return HardcodedDefaultStarters.get_partner_level(arm9, static_data)

    def set_starter_level_partner(self, level: int):
        def update(arm9):
            static_data = self.project.get_rom_module().get_static_data()
            HardcodedDefaultStarters.set_partner_level(level, arm9, static_data)
        self.project.modify_binary(BinaryName.ARM9, update)

        row = self._tree_model[self._starters_tree_iter]
        recursive_up_item_store_mark_as_modified(row)

    def get_recruitment_list(self) -> Tuple[List[int], List[int], List[int]]:
        """Returns the recruitment lists: species, levels, locations"""
        ov11 = self.project.get_binary(BinaryName.OVERLAY_11)
        static_data = self.project.get_rom_module().get_static_data()
        species = HardcodedRecruitmentTables.get_monster_species_list(ov11, static_data)
        level = HardcodedRecruitmentTables.get_monster_levels_list(ov11, static_data)
        location = HardcodedRecruitmentTables.get_monster_locations_list(ov11, static_data)
        return species, level, location

    def set_recruitment_list(self, species, level, location):
        """Sets the recruitment lists: species, levels, locations"""
        def update(ov11):
            static_data = self.project.get_rom_module().get_static_data()
            HardcodedRecruitmentTables.set_monster_species_list(species, ov11, static_data)
            HardcodedRecruitmentTables.set_monster_levels_list(level, ov11, static_data)
            HardcodedRecruitmentTables.set_monster_locations_list(location, ov11, static_data)
        self.project.modify_binary(BinaryName.OVERLAY_11, update)

        row = self._tree_model[self._recruitment_tree_iter]
        recursive_up_item_store_mark_as_modified(row)

    def get_world_map_markers(self) -> List[MapMarkerPlacement]:
        """Returns the world map markers"""
        arm9bin = self.project.get_binary(BinaryName.ARM9)
        static_data = self.project.get_rom_module().get_static_data()
        markers = HardcodedDungeons.get_marker_placements(arm9bin, static_data)
        return markers

    def set_world_map_markers(self, markers: List[MapMarkerPlacement]):
        """Sets the world map markers"""
        def update(arm9bin):
            static_data = self.project.get_rom_module().get_static_data()
            HardcodedDungeons.set_marker_placements(markers, arm9bin, static_data)
        self.project.modify_binary(BinaryName.ARM9, update)

        row = self._tree_model[self._world_map_tree_iter]
        recursive_up_item_store_mark_as_modified(row)

    def get_rank_list(self) -> List[Rank]:
        """Returns the rank up table."""
        arm9bin = self.project.get_binary(BinaryName.ARM9)
        static_data = self.project.get_rom_module().get_static_data()
        return HardcodedRankUpTable.get_rank_up_table(arm9bin, static_data)

    def set_rank_list(self, values: List[Rank]):
        """Sets the rank up table."""
        def update(arm9bin):
            static_data = self.project.get_rom_module().get_static_data()
            HardcodedRankUpTable.set_rank_up_table(values, arm9bin, static_data)
        self.project.modify_binary(BinaryName.ARM9, update)

        row = self._tree_model[self._rank_list_tree_iter]
        recursive_up_item_store_mark_as_modified(row)
    
    def get_menu(self, menu_id) -> List[MenuEntry]:
        """Returns the rank up table."""
        binary = self.project.get_binary(MenuType(menu_id).binary)
        static_data = self.project.get_rom_module().get_static_data()
        return HardcodedMenus.get_menu(MenuType(menu_id), binary, static_data)

    def set_menu(self, menu_id, values: List[MenuEntry]):
        """Sets the rank up table."""
        def update(binary):
            static_data = self.project.get_rom_module().get_static_data()
            HardcodedMenus.set_menu(MenuType(menu_id), values, binary, static_data)
        
        self.project.modify_binary(MenuType(menu_id).binary, update)

        row = self._tree_model[self._menu_list_tree_iter]
        recursive_up_item_store_mark_as_modified(row)
    
    def mark_string_as_modified(self):
        """Mark as modified"""
        self.project.get_string_provider().mark_as_modified()<|MERGE_RESOLUTION|>--- conflicted
+++ resolved
@@ -33,10 +33,7 @@
 from skytemple.module.lists.controller.world_map import WorldMapController
 from skytemple_files.data.md.model import Md
 from skytemple_files.data.data_cd.handler import DataCDHandler
-<<<<<<< HEAD
 from skytemple_files.data.val_list.handler import ValListHandler
-=======
->>>>>>> 25146806
 from skytemple_files.hardcoded.dungeons import MapMarkerPlacement, HardcodedDungeons
 from skytemple_files.hardcoded.personality_test_starters import HardcodedPersonalityTestStarters
 from skytemple_files.hardcoded.default_starters import HardcodedDefaultStarters
@@ -50,10 +47,7 @@
 
 ITEM_LISTS = 'TABLEDAT/list_%02d.bin'
 ACTOR_LIST = 'BALANCE/actor_list.bin'
-<<<<<<< HEAD
 METRONOME_POOL = 'BALANCE/metrono.bin'
-=======
->>>>>>> 25146806
 MOVE_EFFECTS = 'BALANCE/waza_cd.bin'
 ITEM_EFFECTS = 'BALANCE/item_cd.bin'
 
@@ -111,12 +105,6 @@
         ])
         self._move_effects_tree_iter = item_store.append(root, [
             'skytemple-view-list-symbolic', _('Move Effects'), self, MoveEffectsController, 0, False, '', True
-        ])
-        self._item_effects_tree_iter = item_store.append(root, [
-            'skytemple-view-list-symbolic', 'Item Effects', self, ItemEffectsController, 0, False, '', True
-        ])
-        self._move_effects_tree_iter = item_store.append(root, [
-            'skytemple-view-list-symbolic', 'Move Effects', self, MoveEffectsController, 0, False, '', True
         ])
         generate_item_store_row_label(item_store[root])
         generate_item_store_row_label(item_store[self._actor_tree_iter])
@@ -143,7 +131,6 @@
         row = self._tree_model[self._item_effects_tree_iter]
         recursive_up_item_store_mark_as_modified(row)
         
-<<<<<<< HEAD
     def has_metronome_pool(self):
         return self.project.file_exists(METRONOME_POOL)
     
@@ -156,9 +143,7 @@
         # Mark as modified in tree
         row = self._tree_model[self._move_effects_tree_iter]
         recursive_up_item_store_mark_as_modified(row)
-        
-=======
->>>>>>> 25146806
+    
     def has_move_effects(self):
         return self.project.file_exists(MOVE_EFFECTS)
     
