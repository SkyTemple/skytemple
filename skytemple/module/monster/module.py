#  Copyright 2020-2021 Capypara and the SkyTemple Contributors
#
#  This file is part of SkyTemple.
#
#  SkyTemple is free software: you can redistribute it and/or modify
#  it under the terms of the GNU General Public License as published by
#  the Free Software Foundation, either version 3 of the License, or
#  (at your option) any later version.
#
#  SkyTemple is distributed in the hope that it will be useful,
#  but WITHOUT ANY WARRANTY; without even the implied warranty of
#  MERCHANTABILITY or FITNESS FOR A PARTICULAR PURPOSE.  See the
#  GNU General Public License for more details.
#
#  You should have received a copy of the GNU General Public License
#  along with SkyTemple.  If not, see <https://www.gnu.org/licenses/>.
import logging
from typing import List, Dict, Optional, Tuple
from xml.etree.ElementTree import Element

from gi.repository import Gtk
from gi.repository.Gtk import TreeStore

from skytemple.core.abstract_module import AbstractModule
from skytemple.core.rom_project import RomProject, BinaryName
from skytemple.core.string_provider import StringType
from skytemple.core.ui_utils import recursive_generate_item_store_row_label, recursive_up_item_store_mark_as_modified
from skytemple.module.monster.controller.entity import EntityController
from skytemple.module.monster.controller.level_up import LevelUpController
from skytemple.module.monster.controller.main import MainController, MONSTER_NAME
from skytemple.module.monster.controller.monster import MonsterController
from skytemple_files.common.types.file_types import FileType
from skytemple_files.container.bin_pack.model import BinPack
from skytemple_files.data.val_list.handler import ValListHandler
from skytemple_files.data.level_bin_entry.model import LevelBinEntry
from skytemple_files.data.tbl_talk.model import TblTalk, TalkType
from skytemple_files.data.md.model import Md, MdEntry, MdProperties, ShadowSize
from skytemple_files.data.monster_xml import monster_xml_import, GenderedConvertEntry
from skytemple_files.data.waza_p.model import WazaP
<<<<<<< HEAD
from skytemple_files.graphics.kao.model import KaoImage, SUBENTRIES, Kao
from skytemple_files.hardcoded.monster_sprite_data_table import HardcodedMonsterSpriteDataTable, HardcodedMonsterGroundIdleAnimTable, IdleAnimType
=======
from skytemple_files.graphics.kao.model import SUBENTRIES, Kao
from skytemple_files.graphics.kao.protocol import KaoImageProtocol, KaoProtocol
from skytemple_files.hardcoded.monster_sprite_data_table import HardcodedMonsterSpriteDataTable
>>>>>>> 38b946a3
from skytemple_files.common.i18n_util import _
from skytemple_files.common.util import normalize_string
MONSTER_MD_FILE = 'BALANCE/monster.md'
M_LEVEL_BIN = 'BALANCE/m_level.bin'
WAZA_P_BIN = 'BALANCE/waza_p.bin'
WAZA_P2_BIN = 'BALANCE/waza_p2.bin'
PORTRAIT_FILE = 'FONT/kaomado.kao'
TBL_TALK_FILE = 'MESSAGE/tbl_talk.tlk'
MEVO_FILE = "BALANCE/md_evo.bin"
logger = logging.getLogger(__name__)


class MonsterModule(AbstractModule):
    """Module to edit the monster.md and other Pokémon related data."""
    @classmethod
    def depends_on(cls):
        return ['portrait', 'sprite']

    @classmethod
    def sort_order(cls):
        return 70

    def __init__(self, rom_project: RomProject):
        self.project = rom_project
        self.monster_md: Md = self.project.open_file_in_rom(MONSTER_MD_FILE, FileType.MD)
        self.m_level_bin: BinPack = self.project.open_file_in_rom(M_LEVEL_BIN, FileType.BIN_PACK)
        self.waza_p_bin: WazaP = self.project.open_file_in_rom(WAZA_P_BIN, FileType.WAZA_P)
        self.waza_p2_bin: WazaP = self.project.open_file_in_rom(WAZA_P2_BIN, FileType.WAZA_P)
        self.tbl_talk: TblTalk = self.project.open_file_in_rom(TBL_TALK_FILE, FileType.TBL_TALK)

        self._tree_model: Optional[Gtk.TreeModel] = None
        self._tree_iter__entity_roots: Dict[int, Gtk.TreeIter] = {}
        self._tree_iter__entries: Dict[int, Gtk.TreeIter] = {}
        self.effective_base_attr = 'md_index_base'

    def load_tree_items(self, item_store: TreeStore, root_node):
        self._root = item_store.append(root_node, [
            'skytemple-e-monster-symbolic', MONSTER_NAME, self, MainController, 0, False, '', True
        ])
        self._tree_model = item_store
        self._tree_iter__entity_roots = {}
        self._tree_iter__entries = {}

        if self.project.is_patch_applied("ExpandPokeList"):
            self.effective_base_attr = 'entid'
        b_attr = self.effective_base_attr

        monster_entries_by_base_id: Dict[int, List[MdEntry]] = {}
        for entry in self.monster_md.entries:
            if getattr(entry, b_attr) not in monster_entries_by_base_id:
                monster_entries_by_base_id[getattr(entry, b_attr)] = []
            monster_entries_by_base_id[getattr(entry, b_attr)].append(entry)

        for baseid, entry_list in monster_entries_by_base_id.items():
            name = self.project.get_string_provider().get_value(StringType.POKEMON_NAMES, baseid)
            ent_root = item_store.append(self._root, self.generate_entry__entity_root(baseid, name))
            self._tree_iter__entity_roots[baseid] = ent_root

            for entry in entry_list:
                self._tree_iter__entries[entry.md_index] = item_store.append(
                    ent_root, self.generate_entry__entry(entry.md_index, entry.gender)
                )

        recursive_generate_item_store_row_label(self._tree_model[self._root])

    def refresh(self, item_id):
        b_attr = self.effective_base_attr

        entry = self.monster_md.entries[item_id]
        name = self.project.get_string_provider().get_value(StringType.POKEMON_NAMES, getattr(entry, b_attr))
        self._tree_model[self._tree_iter__entity_roots[getattr(entry, b_attr)]][:] = self.generate_entry__entity_root(
            getattr(entry, b_attr), name
        )
        self._tree_model[self._tree_iter__entries[item_id]][:] = self.generate_entry__entry(
            entry.md_index, entry.gender
        )

    def generate_entry__entity_root(self, entid, name):
        return [
            'skytemple-e-monster-base-symbolic', f'#{entid:03}: {name}',
            self, EntityController, f'#{entid:03}: {name}', False, '', True
        ]

    def generate_entry__entry(self, i, gender):
        suffix = ''
        if self.project.is_patch_applied('ExpandPokeList'):
            # With the patch we actually want to include the sub entry name, since it can be different.
            suffix = f' ({self.project.get_string_provider().get_value(StringType.POKEMON_NAMES, i)})'
        return [
            'skytemple-e-monster-symbolic', f'${i:04}: {gender.print_name}{suffix}',
            self, MonsterController, i, False, '', True
        ]

    def get_entry_both(self, item_id) -> Tuple[MdEntry, Optional[MdEntry]]:
        if item_id + MdProperties.NUM_ENTITIES < len(self.monster_md):
            return self.monster_md[item_id], self.monster_md[item_id + MdProperties.NUM_ENTITIES]
        return self.monster_md[item_id], None

    def get_entry(self, item_id):
        return self.monster_md[item_id]

    def get_pokemon_names_and_categories(self, item_id):
        sp = self.project.get_string_provider()
        names = {}
        for lang in sp.get_languages():
            names[lang.name] = (
                sp.get_value(StringType.POKEMON_NAMES, item_id, lang),
                sp.get_value(StringType.POKEMON_CATEGORIES, item_id, lang)
            )
        return names

    def get_m_level_bin_entry(self, idx) -> Optional[LevelBinEntry]:
        if idx > -1 and idx < len(self.m_level_bin):
            raw = self.m_level_bin[idx]
            return FileType.LEVEL_BIN_ENTRY.deserialize(
                FileType.PKDPX.deserialize(FileType.SIR0.deserialize(raw).content).decompress()
            )
        return None

    def count_m_level_entries(self) -> int:
        return len(self.m_level_bin)

    def set_m_level_bin_entry(self, idx: int, entry: LevelBinEntry):
        new_bytes_unpacked = FileType.LEVEL_BIN_ENTRY.serialize(entry)
        new_bytes_pkdpx = FileType.PKDPX.serialize(FileType.PKDPX.compress(new_bytes_unpacked))
        new_bytes = FileType.SIR0.serialize(FileType.SIR0.wrap(new_bytes_pkdpx, []))
        self.m_level_bin[idx] = new_bytes
        self.project.mark_as_modified(M_LEVEL_BIN)
        self._mark_as_modified_in_tree(idx + 1)

    def get_waza_p(self) -> WazaP:
        return self.waza_p_bin

    def get_waza_p2(self) -> WazaP:
        return self.waza_p2_bin

    def get_portrait_view(self, item_id):
        if item_id == 0:
            return Gtk.Label.new(_("This entry has no portraits."))
        return self.project.get_module('portrait').get_editor(item_id - 1, lambda: self.mark_md_as_modified(item_id))

    def get_sprite_view(self, sprite_id, item_id):
        def set_new_sprite_id(new_sprite_id):
            self.get_entry(item_id).sprite_index = new_sprite_id

        def set_shadow_size(shadow_size_id):
            try:
                self.get_entry(item_id).shadow_size = ShadowSize(shadow_size_id)
            except BaseException as ex:
                logger.warning("Failed to set shadow size", exc_info=ex)

        v = self.project.get_module('sprite').get_monster_sprite_editor(
            sprite_id,
            lambda: self.mark_md_as_modified(item_id),
            set_new_sprite_id,
            lambda: self.get_entry(item_id).shadow_size.value,
            set_shadow_size
        )
        v.show_all()
        return v

    def get_portraits_for_export(self, item_id) -> Tuple[Optional[List[Optional[KaoImageProtocol]]], Optional[List[Optional[KaoImageProtocol]]]]:
        portraits: Optional[List[Optional[KaoImageProtocol]]] = None
        portraits2: Optional[List[Optional[KaoImageProtocol]]] = None
        portrait_module = self.project.get_module('portrait')
        kao: KaoProtocol = portrait_module.kao
        if -1 < item_id < kao.n_entries():
            portraits = []
            for kao_i in range(0, SUBENTRIES):
                portraits.append(kao.get(item_id, kao_i))

        if item_id > -1 and MdProperties.NUM_ENTITIES + item_id < kao.n_entries():
            portraits2 = []
            for kao_i in range(0, SUBENTRIES):
                portraits2.append(kao.get(MdProperties.NUM_ENTITIES + item_id, kao_i))

        return portraits, portraits2

    def get_level_up_view(self, item_id):
        if item_id >= MdProperties.NUM_ENTITIES:
            return Gtk.Label.new(_("Stats and moves are only editable for base forms.")), None
        controller = LevelUpController(self, item_id)
        return controller.get_view(), controller

    def set_idle_anim_type(self, item_id, value):
        """Set idle value of the monster"""
        if self.project.is_patch_applied('ChangePokemonGroundAnim'):
            def update(ov11):
                static_data = self.project.get_rom_module().get_static_data()
                values = HardcodedMonsterGroundIdleAnimTable.get(ov11, static_data)
                values[item_id] = value
                HardcodedMonsterGroundIdleAnimTable.set(values, ov11, static_data)
            self.project.modify_binary(BinaryName.OVERLAY_11, update)
            self._mark_as_modified_in_tree(item_id)
    
    def get_idle_anim_type(self, item_id):
        """Get idle value of the monster"""
        if self.project.is_patch_applied('ChangePokemonGroundAnim'):
            ov11 = self.project.get_binary(BinaryName.OVERLAY_11)
            static_data = self.project.get_rom_module().get_static_data()
            return HardcodedMonsterGroundIdleAnimTable.get(ov11, static_data)[item_id]
        else:
            return None
    
    def set_personality(self, item_id, value):
        """Set personality value of the monster"""
        self.tbl_talk.set_monster_personality(item_id, value)
        self.project.mark_as_modified(TBL_TALK_FILE)
        self._mark_as_modified_in_tree(item_id)

    def get_special_personality(self, spec_id):
        """Get special personality value"""
        return self.tbl_talk.get_special_personality(spec_id)
    
    def set_special_personality(self, spec_id, value):
        """Set special personality value"""
        self.tbl_talk.set_special_personality(spec_id, value)
        self.mark_tbl_talk_as_modified()
    
    def get_personality(self, item_id):
        """Get personality value of the monster"""
        return self.tbl_talk.get_monster_personality(item_id)
    
    def get_nb_personality_groups(self):
        return self.tbl_talk.get_nb_groups()
    
    def add_personality_group(self):
        return self.tbl_talk.add_group()
    
    def remove_personality_group(self, group: int):
        return self.tbl_talk.remove_group(group)
    
    def get_personality_dialogues(self, group: int, dialogue_types: TalkType):
        return self.tbl_talk.get_dialogues(group, dialogue_types)
    
    def set_personality_dialogues(self, group: int, dialogue_types: TalkType, dialogues: List[int]):
        return self.tbl_talk.set_dialogues(group, dialogue_types, dialogues)

    def mark_string_as_modified(self):
        """Mark as modified"""
        self.project.get_string_provider().mark_as_modified()
        recursive_up_item_store_mark_as_modified(self._tree_model[self._root])
        
    def mark_tbl_talk_as_modified(self):
        """Mark as modified"""
        self.project.mark_as_modified(TBL_TALK_FILE)
        recursive_up_item_store_mark_as_modified(self._tree_model[self._root])
        
    def mark_md_as_modified(self, item_id):
        """Mark as modified"""
        self.project.get_string_provider().mark_as_modified()
        self.project.mark_as_modified(MONSTER_MD_FILE)
        self._mark_as_modified_in_tree(item_id)

    def mark_waza_as_modified(self, item_id):
        """Mark as modified"""
        self.project.mark_as_modified(WAZA_P_BIN)
        self._mark_as_modified_in_tree(item_id)

    def _mark_as_modified_in_tree(self, item_id):
        row = self._tree_model[self._tree_iter__entries[item_id]]
        recursive_up_item_store_mark_as_modified(row)

    def get_pokemon_sprite_data_table(self):
        """Returns the recruitment lists: species, levels, locations"""
        arm9 = self.project.get_binary(BinaryName.ARM9)
        static_data = self.project.get_rom_module().get_static_data()
        return HardcodedMonsterSpriteDataTable.get(arm9, static_data)

    def set_pokemon_sprite_data_table(self, values):
        def update(arm9):
            static_data = self.project.get_rom_module().get_static_data()
            HardcodedMonsterSpriteDataTable.set(values, arm9, static_data)
        self.project.modify_binary(BinaryName.ARM9, update)

    def get_export_data(self, entry):
        waza_p = self.get_waza_p()
        waza_p2 = self.get_waza_p2()
        b_attr = 'md_index_base'
        if self.project.is_patch_applied('ExpandPokeList'):
            b_attr = 'md_index'
            md_gender1, md_gender2 = entry, None
        else:
            md_gender1, md_gender2 = self.get_entry_both(getattr(entry, b_attr))

        names = self.get_pokemon_names_and_categories(getattr(entry, b_attr))
        moveset = None
        if getattr(entry, b_attr) < len(waza_p.learnsets):
            moveset = waza_p.learnsets[getattr(entry, b_attr)]
        moveset2 = None
        if getattr(entry, b_attr) < len(waza_p2.learnsets):
            moveset2 = waza_p2.learnsets[getattr(entry, b_attr)]
        stats_and_portraits_id = getattr(entry, b_attr) - 1
        stats = self.get_m_level_bin_entry(stats_and_portraits_id)
        portraits, portraits2 = self.get_portraits_for_export(stats_and_portraits_id)
        return names, md_gender1, md_gender2, moveset, moveset2, stats, portraits, portraits2, \
               self.get_personality(md_gender1.md_index), \
               self.get_personality(md_gender2.md_index) if md_gender2 is not None else None, \
               self.get_idle_anim_type(md_gender1.md_index), \
               self.get_idle_anim_type(md_gender2.md_index) if md_gender2 is not None else None

    def update_monster_sort_lists(self, lang):
        sp = self.project.get_string_provider()
        lang = sp.get_language(lang)
        model = sp.get_model(lang)
        sorted_list = list(enumerate(model.strings[sp.get_index(StringType.POKEMON_NAMES,0):sp.get_index(StringType.POKEMON_NAMES,0)+MdProperties.MAX_POSSIBLE]))
        sorted_list.sort(key=lambda x:normalize_string(x[1]))
        sorted_list = [x[0] for x in sorted_list]
        inv_sorted_list = [sorted_list.index(i) for i in range(MdProperties.MAX_POSSIBLE)]
        m2n_model = self.project.open_file_in_rom(f"BALANCE/{lang.sort_lists.m2n}", ValListHandler)
        m2n_model.set_list(inv_sorted_list)
        self.project.mark_as_modified(f"BALANCE/{lang.sort_lists.m2n}")
        n2m_model = self.project.open_file_in_rom(f"BALANCE/{lang.sort_lists.n2m}", ValListHandler)
        n2m_model.set_list(sorted_list)
        self.project.mark_as_modified(f"BALANCE/{lang.sort_lists.n2m}")
        
    def import_from_xml(self, selected_monsters: List[int], xml: Element):
        b_attr = 'md_index_base'
        if self.project.is_patch_applied('ExpandPokeList'):
            b_attr = 'md_index'

        for monster_id in selected_monsters:
            entry = self.get_entry(monster_id)
            names, md_gender1, md_gender2, moveset, moveset2, stats, portraits, portraits2, personality1, personality2, idle_anim1, idle_anim2 = self.get_export_data(entry)
            we_are_gender1 = monster_id < MdProperties.NUM_ENTITIES

            md_gender1_imp = md_gender1
            portraits1_imp = portraits
            md_gender2_imp = md_gender2
            portraits2_imp = portraits2
            if md_gender2:
                if we_are_gender1:
                    md_gender2_imp = None
                    portraits2_imp = None
                    personality2 = None
                    idle_anim2 = None
                else:
                    md_gender1_imp = None
                    portraits1_imp = None
                    personality1 = None
                    idle_anim1 = None
            md_gender1_imp_wrapped = GenderedConvertEntry(md_gender1, personality1, idle_anim1)
            md_gender2_imp_wrapped = GenderedConvertEntry(md_gender2, personality2, idle_anim2)

            monster_xml_import(
                xml, md_gender1_imp_wrapped, md_gender2_imp_wrapped,
                names, moveset, moveset2, stats,
                portraits1_imp, portraits2_imp
            )
            if md_gender2:
                if we_are_gender1:
                    if md_gender1_imp_wrapped.personality is not None:
                        self.set_personality(md_gender1.md_index, md_gender1_imp_wrapped.personality)
                    if md_gender1_imp_wrapped.idle_anim is not None:
                        self.set_idle_anim_type(md_gender1.md_index, md_gender1_imp_wrapped.idle_anim)
                else:
                    if md_gender2_imp_wrapped.personality is not None:
                        self.set_personality(md_gender2.md_index, md_gender2_imp_wrapped.personality)
                    if md_gender2_imp_wrapped.idle_anim is not None:
                        self.set_idle_anim_type(md_gender2.md_index, md_gender2_imp_wrapped.idle_anim)
            else:
                if md_gender1_imp_wrapped.personality is not None:
                    self.set_personality(md_gender1.md_index, md_gender1_imp_wrapped.personality)
                if md_gender1_imp_wrapped.idle_anim is not None:
                    self.set_idle_anim_type(md_gender1.md_index, md_gender1_imp_wrapped.idle_anim)
            if stats:
                self.set_m_level_bin_entry(getattr(entry, b_attr) - 1, stats)
            if names:
                sp = self.project.get_string_provider()
                for lang_name, (name, category) in names.items():
                    model = sp.get_model(lang_name)
                    model.strings[sp.get_index(StringType.POKEMON_NAMES, getattr(entry, b_attr))] = name
                    model.strings[sp.get_index(StringType.POKEMON_CATEGORIES, getattr(entry, b_attr))] = category
                    self.update_monster_sort_lists(lang_name)
                sp.mark_as_modified()

            portrait_module = self.project.get_module('portrait')
            kao: KaoProtocol = portrait_module.kao
            portraits = portraits if we_are_gender1 else portraits2
            if portraits:
                for i, portrait in enumerate(portraits):
                    if portrait:
                        kao.set(monster_id - 1, i, portrait)
                    else:
                        kao.delete(monster_id - 1, i)
            self.refresh(monster_id)
            self.mark_md_as_modified(monster_id)
            self.project.mark_as_modified(WAZA_P_BIN)
            self.project.mark_as_modified(WAZA_P2_BIN)
            self.project.get_string_provider().mark_as_modified()
            self.project.mark_as_modified(PORTRAIT_FILE)

    def has_md_evo(self):
        return self.project.file_exists(MEVO_FILE)

    def get_md_evo(self):
        return self.project.open_file_in_rom(MEVO_FILE, FileType.MD_EVO)

    def mark_md_evo_as_modified(self, item_id):
        self.project.mark_as_modified(MEVO_FILE)
        self._mark_as_modified_in_tree(item_id)<|MERGE_RESOLUTION|>--- conflicted
+++ resolved
@@ -37,14 +37,9 @@
 from skytemple_files.data.md.model import Md, MdEntry, MdProperties, ShadowSize
 from skytemple_files.data.monster_xml import monster_xml_import, GenderedConvertEntry
 from skytemple_files.data.waza_p.model import WazaP
-<<<<<<< HEAD
-from skytemple_files.graphics.kao.model import KaoImage, SUBENTRIES, Kao
-from skytemple_files.hardcoded.monster_sprite_data_table import HardcodedMonsterSpriteDataTable, HardcodedMonsterGroundIdleAnimTable, IdleAnimType
-=======
 from skytemple_files.graphics.kao.model import SUBENTRIES, Kao
 from skytemple_files.graphics.kao.protocol import KaoImageProtocol, KaoProtocol
-from skytemple_files.hardcoded.monster_sprite_data_table import HardcodedMonsterSpriteDataTable
->>>>>>> 38b946a3
+from skytemple_files.hardcoded.monster_sprite_data_table import HardcodedMonsterSpriteDataTable, HardcodedMonsterGroundIdleAnimTable, IdleAnimType
 from skytemple_files.common.i18n_util import _
 from skytemple_files.common.util import normalize_string
 MONSTER_MD_FILE = 'BALANCE/monster.md'
@@ -239,7 +234,7 @@
                 HardcodedMonsterGroundIdleAnimTable.set(values, ov11, static_data)
             self.project.modify_binary(BinaryName.OVERLAY_11, update)
             self._mark_as_modified_in_tree(item_id)
-    
+
     def get_idle_anim_type(self, item_id):
         """Get idle value of the monster"""
         if self.project.is_patch_applied('ChangePokemonGroundAnim'):
@@ -248,7 +243,7 @@
             return HardcodedMonsterGroundIdleAnimTable.get(ov11, static_data)[item_id]
         else:
             return None
-    
+
     def set_personality(self, item_id, value):
         """Set personality value of the monster"""
         self.tbl_talk.set_monster_personality(item_id, value)
