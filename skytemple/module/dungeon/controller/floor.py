#  Copyright 2020 Parakoopa
#
#  This file is part of SkyTemple.
#
#  SkyTemple is free software: you can redistribute it and/or modify
#  it under the terms of the GNU General Public License as published by
#  the Free Software Foundation, either version 3 of the License, or
#  (at your option) any later version.
#
#  SkyTemple is distributed in the hope that it will be useful,
#  but WITHOUT ANY WARRANTY; without even the implied warranty of
#  MERCHANTABILITY or FITNESS FOR A PARTICULAR PURPOSE.  See the
#  GNU General Public License for more details.
#
#  You should have received a copy of the GNU General Public License
#  along with SkyTemple.  If not, see <https://www.gnu.org/licenses/>.
import re
from enum import Enum
from functools import partial, reduce
from itertools import zip_longest
from math import gcd
from typing import TYPE_CHECKING, List, Type, Dict

from gi.repository import Gtk, GLib, GdkPixbuf

from skytemple.controller.main import MainController
from skytemple.core.error_handler import display_error
from skytemple.core.module_controller import AbstractController
from skytemple.core.string_provider import StringType
from skytemple_files.common.ppmdu_config.dungeon_data import Pmd2DungeonItem
from skytemple_files.common.util import lcm
from skytemple_files.dungeon_data.mappa_bin.floor_layout import MappaFloorStructureType, MappaFloorSecondaryTerrainType, \
    MappaFloorDarknessLevel, MappaFloorWeather
from skytemple_files.dungeon_data.mappa_bin.item_list import MappaItemList, Probability, GUARANTEED, MappaItemCategory, \
    MAX_ITEM_ID
from skytemple_files.dungeon_data.mappa_bin.monster import DUMMY_MD_INDEX, MappaMonster
from skytemple_files.dungeon_data.mappa_bin.trap_list import MappaTrapType, MappaTrapList

if TYPE_CHECKING:
    from skytemple.module.dungeon.module import DungeonModule, FloorViewInfo


COUNT_VALID_TILESETS = 199
COUNT_VALID_BGM = 117
COUNT_VALID_FIXED_FLOORS = 256
KECLEON_MD_INDEX = 383
CB = 'cb_'
CB_TERRAIN_SETTINGS = 'cb_terrain_settings__'
ENTRY = 'entry_'
ENTRY_TERRAIN_SETTINGS = 'entry_terrain_settings__'
SCALE = 'scale_'
PATTERN_MD_ENTRY = re.compile(r'.*\(#(\d+)\).*')
CSS_HEADER_COLOR = 'dungeon_editor_column_header_invalid'
VALID_ITEM_CATEGORY_NAMES = {
    MappaItemCategory.THROWN_PIERCE: 'Thrown - Pierce',
    MappaItemCategory.THROWN_ROCK: 'Thrown - Rock',
    MappaItemCategory.BERRIES_SEEDS_VITAMINS: 'Berries, Seeds, Vitamins',
    MappaItemCategory.FOODS_GUMMIES: 'Foods, Gummies',
    MappaItemCategory.HOLD: 'Hold',
    MappaItemCategory.TMS: 'TMs, HMs',
    MappaItemCategory.POKE: 'Poké (Money)',
    MappaItemCategory.OTHER: 'Other',
    MappaItemCategory.ORBS: 'Orbs',
    MappaItemCategory.LINK_BOX: 'Link Box'
}
CATEGORIES_FOR_STORES = {
    'item_cat_thrown_pierce_store': MappaItemCategory.THROWN_PIERCE,
    'item_cat_thrown_rock_store': MappaItemCategory.THROWN_ROCK,
    'item_cat_berries_store': MappaItemCategory.BERRIES_SEEDS_VITAMINS,
    'item_cat_foods_store': MappaItemCategory.FOODS_GUMMIES,
    'item_cat_hold_store': MappaItemCategory.HOLD,
    'item_cat_tms_store': MappaItemCategory.TMS,
    'item_cat_orbs_store': MappaItemCategory.ORBS,
    'item_cat_others_store': MappaItemCategory.OTHER
}


class FloorEditItemList(Enum):
    FLOOR = 0
    SHOP = 1
    MONSTER_HOUSE = 2
    BURIED = 3
    UNK1 = 4
    UNK2 = 5


class FloorController(AbstractController):
    _last_open_tab_id = 0
    _last_open_tab_item_lists = FloorEditItemList.FLOOR

    def __init__(self, module: 'DungeonModule', item: 'FloorViewInfo'):
        self.module = module
        self.item = item
        self.entry = self.module.get_mappa_floor(item)

        self.builder = None
        self._refresh_timer = None
        self._loading = False
        self._string_provider = module.project.get_string_provider()
        self._sprite_provider = module.project.get_sprite_provider()

        self._item_list_edit_active = self.__class__._last_open_tab_item_lists

        self._ent_names = {}
        self._item_names = {}

    def get_view(self) -> Gtk.Widget:
        self.builder = self._get_builder(__file__, 'floor.glade')

        self._loading = True
        self._init_labels()
        self._init_layout_stores()

        self._init_monster_spawns()
        self._recalculate_spawn_chances('monster_spawns_store', 5, 4)

        self._init_trap_spawns()
        self._recalculate_spawn_chances('trap_spawns_store', 3, 2)

        self._init_item_spawns()
        self._recalculate_spawn_chances('item_categories_store', 4, 3)
        self._recalculate_spawn_chances('item_cat_thrown_pierce_store', 4, 3)
        self._recalculate_spawn_chances('item_cat_thrown_rock_store', 4, 3)
        self._recalculate_spawn_chances('item_cat_berries_store', 4, 3)
        self._recalculate_spawn_chances('item_cat_foods_store', 4, 3)
        self._recalculate_spawn_chances('item_cat_hold_store', 4, 3)
        self._recalculate_spawn_chances('item_cat_tms_store', 4, 3)
        self._recalculate_spawn_chances('item_cat_orbs_store', 4, 3)
        self._recalculate_spawn_chances('item_cat_others_store', 4, 3)

        self._init_layout_values()
        self._loading = False

        self.builder.connect_signals(self)
        # TODO: Dungeon mini preview

        notebook: Gtk.Notebook = self.builder.get_object('floor_notebook')
        notebook.set_current_page(self.__class__._last_open_tab_id)

        item_list_notebook: Gtk.Notebook = self.builder.get_object('item_list_notebook')
        item_list_notebook.set_current_page(self._item_list_edit_active.value)

        self.builder.get_object('layout_grid').check_resize()
        return self.builder.get_object('box_editor')

    # <editor-fold desc="HANDLERS LAYOUT" defaultstate="collapsed">

    def on_floor_notebook_switch_page(self, notebook, page, page_num):
        self.__class__._last_open_tab_id = page_num

    def on_btn_preview_clicked(self, *args):
        pass  # todo

    def on_cb_tileset_id_changed(self, w, *args):
        self._update_from_widget(w)
        self.mark_as_modified()

    def on_cb_music_id_changed(self, w, *args):
        self._update_from_widget(w)
        self.mark_as_modified()

    def on_cb_fixed_floor_id_changed(self, w, *args):
        self._update_from_widget(w)
        self.mark_as_modified()

    def on_btn_export_clicked(self, *args):
        pass  # todo

    def on_btn_import_clicked(self, *args):
        pass  # todo

    def on_entry_room_density_changed(self, w, *args):
        self._update_from_widget(w)
        self.mark_as_modified()

    def on_btn_help_room_density_clicked(self, *args):
        pass  # todo

    def on_cb_structure_changed(self, w, *args):
        self._update_from_widget(w)
        self.mark_as_modified()

    def on_cb_dead_ends_changed(self, w, *args):
        self._update_from_widget(w)
        self.mark_as_modified()

    def on_btn_help_dead_ends_clicked(self, *args):
        pass  # todo

    def on_entry_floor_connectivity_changed(self, w, *args):
        self._update_from_widget(w)
        self.mark_as_modified()

    def on_entry_water_density_changed(self, w, *args):
        self._update_from_widget(w)
        self.mark_as_modified()

    def on_btn_help_floor_connectivity_clicked(self, *args):
        pass  # todo

    def on_btn_help_extra_hallway_density_clicked(self, *args):
        pass  # todo

    def on_cb_terrain_settings__has_secondary_terrain_changed(self, w, *args):
        self._update_from_widget(w)
        self.mark_as_modified()

    def on_cb_secondary_terrain_changed(self, w, *args):
        self._update_from_widget(w)
        self.mark_as_modified()

    def on_cb_terrain_settings__generate_imperfect_rooms_changed(self, w, *args):
        self._update_from_widget(w)
        self.mark_as_modified()

    def on_cb_darkness_level_changed(self, w, *args):
        self._update_from_widget(w)
        self.mark_as_modified()

    def on_cb_weather_changed(self, w, *args):
        self._update_from_widget(w)
        self.mark_as_modified()

    def on_entry_item_density_changed(self, w, *args):
        self._update_from_widget(w)
        self.mark_as_modified()

    def on_entry_trap_density_changed(self, w, *args):
        self._update_from_widget(w)
        self.mark_as_modified()

    def on_entry_initial_enemy_density_changed(self, w, *args):
        self._update_from_widget(w)
        self.mark_as_modified()

    def on_entry_buried_item_density_changed(self, w, *args):
        self._update_from_widget(w)
        self.mark_as_modified()

    def on_entry_max_coin_amount_changed(self, w, *args):
        self._update_from_widget(w)
        self.mark_as_modified()

    def on_btn_help_item_density_clicked(self, *args):
        pass  # todo

    def on_btn_help_trap_density_clicked(self, *args):
        pass  # todo

    def on_btn_help_initial_enemy_density_clicked(self, *args):
        pass  # todo

    def on_btn_help_buried_item_density_clicked(self, *args):
        pass  # todo

    def on_btn_help_max_coin_amount_clicked(self, *args):
        pass  # todo

    def on_btn_help_chances_clicked(self, *args):
        pass  # todo

    def on_btn_help_kecleon_shop_item_positions_clicked(self, *args):
        pass  # todo

    def on_btn_help_unk_hidden_stairs_clicked(self, *args):
        pass  # todo

    def on_scale_kecleon_shop_chance_value_changed(self, w, *args):
        self._update_from_widget(w)
        self.mark_as_modified()

    def on_scale_monster_house_chance_value_changed(self, w, *args):
        self._update_from_widget(w)
        self.mark_as_modified()

    def on_scale_unusued_chance_value_changed(self, w, *args):
        self._update_from_widget(w)
        self.mark_as_modified()

    def on_scale_hidden_stairs_spawn_chance_value_changed(self, w, *args):
        self._update_from_widget(w)
        self.mark_as_modified()

    def on_entry_kecleon_shop_item_positions_changed(self, w, *args):
        self._update_from_widget(w)
        self.mark_as_modified()

    def on_scale_empty_monster_house_chance_value_changed(self, w, *args):
        self._update_from_widget(w)
        self.mark_as_modified()

    def on_btn_help_empty_monster_house_clicked(self, *args):
        pass  # todo

    def on_scale_sticky_item_chance_value_changed(self, w, *args):
        self._update_from_widget(w)
        self.mark_as_modified()

    def on_entry_unk_hidden_stairs_changed(self, w, *args):
        self._update_from_widget(w)
        self.mark_as_modified()

    def on_cb_iq_booster_enabled_changed(self, w, *args):
        self._update_from_widget(w)
        self.mark_as_modified()

    def on_btn_help_iq_booster_enabled_clicked(self, *args):
        pass  # todo

    def on_btn_help_enemy_iq_clicked(self, *args):
        pass  # todo

    def on_entry_enemy_iq_changed(self, w, *args):
        self._update_from_widget(w)
        self.mark_as_modified()

    def on_cb_unk_e_changed(self, w, *args):
        self._update_from_widget(w)
        self.mark_as_modified()

    def on_btn_goto_tileset_clicked(self, *args):
        pass

    def on_btn_goto_fixed_floor_clicked(self, *args):
        pass

    # </editor-fold>

    # <editor-fold desc="HANDLERS MONSTERS" defaultstate="collapsed">

    def on_cr_monster_spawns_entity_edited(self, widget, path, text):
        store: Gtk.Store = self.builder.get_object('monster_spawns_store')
        match = PATTERN_MD_ENTRY.match(text)
        if match is None:
            return
        try:
            entid = int(match.group(1))
        except ValueError:
            return

        if entid == KECLEON_MD_INDEX or entid >= DUMMY_MD_INDEX:
            display_error(
                None,
                f"You can not spawn Kecleons or the Decoy Pokémon or any Pokémon above #{DUMMY_MD_INDEX}.",
                "SkyTemple: Invalid Pokémon"
            )
            return

        store[path][0] = entid
        # ent_icon:
        # If color is orange it's special.
        store[path][1] = self._get_icon(entid, path)
        # ent_name:
        store[path][2] = self._ent_names[entid]
        self._save_monster_spawn_rates()

    def on_cr_monster_spawns_entity_editing_started(self, renderer, editable, path):
        editable.set_completion(self.builder.get_object('completion_monsters'))

    def on_cr_monster_spawns_weight_edited(self, widget, path, text):
        try:
            v = int(text)
            assert v >= 0
        except:
            return
        store: Gtk.Store = self.builder.get_object('monster_spawns_store')
        store[path][5] = text

        self._recalculate_spawn_chances('monster_spawns_store', 5, 4)
        self._save_monster_spawn_rates()

    def on_cr_monster_spawns_level_edited(self, widget, path, text):
        try:
            int(text)
        except:
            return
        store: Gtk.Store = self.builder.get_object('monster_spawns_store')
        store[path][3] = text
        self._save_monster_spawn_rates()

    def on_monster_spawns_add_clicked(self, *args):
        store: Gtk.ListStore = self.builder.get_object('monster_spawns_store')
        store.append([
            1, self._get_icon(1, len(store)), self._ent_names[1],
            "1", "0%", "0"
        ])
        self._save_monster_spawn_rates()

    def on_monster_spawns_remove_clicked(self, *args):
        tree: Gtk.TreeView = self.builder.get_object('monster_spawns_tree')
        model, treeiter = tree.get_selection().get_selected()
        if model is not None and treeiter is not None:
            model.remove(treeiter)
        self._recalculate_spawn_chances('monster_spawns_store', 5, 4)
        self._save_monster_spawn_rates()

    def on_kecleon_level_entry_changed(self, w: Gtk.Entry, *args):
        try:
            level = int(w.get_text())
        except:
            return
        for i, monster in enumerate(self.entry.monsters):
            if monster.md_index == KECLEON_MD_INDEX:
                monster.level = level
                break
        self.mark_as_modified()

    # </editor-fold>

    # <editor-fold desc="HANDLERS TRAPS" defaultstate="collapsed">

    def on_cr_trap_spawns_weight_edited(self, widget, path, text):
        try:
            v = int(text)
            assert v >= 0
        except:
            return
        store: Gtk.Store = self.builder.get_object('trap_spawns_store')
        store[path][3] = text

        self._recalculate_spawn_chances('trap_spawns_store', 3, 2)
        self._save_trap_spawn_rates()

    # </editor-fold>

    # <editor-fold desc="ITEM HANDLERS" defaultstate="collapsed">

    def on_cr_items_cat_weight_edited(self, widget, path, text):
        try:
            v = int(text)
            assert v >= 0
        except:
            return
        store: Gtk.Store = self.builder.get_object('item_categories_store')
        store[path][4] = text

        self._recalculate_spawn_chances('item_categories_store', 4, 3)
        self._save_item_spawn_rates()

    def on_item_categories_add_clicked(self, *args):
        store: Gtk.Store = self.builder.get_object('item_categories_store')
        dialog: Gtk.Dialog = self.builder.get_object('dialog_category_add')
        dialog.set_attached_to(MainController.window())
        dialog.set_transient_for(MainController.window())

        # Init available categories
        available_categories = [
            cat for cat in VALID_ITEM_CATEGORY_NAMES.keys()
            if cat not in self.get_current_item_list().categories.keys()
        ]
        # Show error if no categories available
        if len(available_categories) < 1:
            display_error(
                None,
                'All categories are already in the list.',
                'Can not add category'
            )
            return
        # Init combobox
        cb: Gtk.ComboBoxText = self.builder.get_object('category_add_cb')
        cb_store: Gtk.ListStore = self.builder.get_object('category_add_store')
        cb_store.clear()
        for cat in available_categories:
            cb_store.append([cat.value, VALID_ITEM_CATEGORY_NAMES[cat]])
        cb.set_active_iter(cb_store.get_iter_first())

        resp = dialog.run()
        dialog.hide()
        if resp == Gtk.ResponseType.APPLY:
            row = cb_store[cb.get_active_iter()]
            store.append([
                row[0], row[1],
                False, "0%", "0"
            ])
            self._save_item_spawn_rates()

    def on_item_categories_remove_clicked(self, *args):
        tree: Gtk.TreeView = self.builder.get_object('item_categories_tree')
        model, treeiter = tree.get_selection().get_selected()
        if len(model) < 2:
            display_error(
                None,
                "The last category can not be removed.",
                "Can't remove category."
            )
            return
        if model is not None and treeiter is not None:
            model.remove(treeiter)
        self._recalculate_spawn_chances('item_categories_store', 4, 3)
        self._save_item_spawn_rates()

    def on_cr_items_cat_thrown_pierce_item_name_edited(self, widget, path, text):
        self._on_cat_item_name_changed('item_cat_thrown_pierce_store', path, text)

    def on_cr_items_cat_thrown_pierce_item_name_editing_started(self, renderer, editable, path):
        editable.set_completion(self.builder.get_object('completion_item_thrown_pierce'))

    def on_cr_items_cat_thrown_pierce_guaranteed_toggled(self, widget, path):
        self._on_cat_item_guaranteed_toggled('item_cat_thrown_pierce_store', path, widget.get_active())

    def on_cr_items_cat_thrown_pierce_weight_edited(self, widget, path, text):
        self._on_cat_item_weight_changed('item_cat_thrown_pierce_store', path, text)

    def on_item_cat_thrown_pierce_add_clicked(self, *args):
        self._on_cat_item_add_clicked('item_cat_thrown_pierce_store')

    def on_item_cat_thrown_pierce_remove_clicked(self, *args):
        self._on_cat_item_remove_clicked('item_cat_thrown_pierce_tree')

    def on_cr_items_cat_thrown_rock_item_name_edited(self, widget, path, text):
        self._on_cat_item_name_changed('item_cat_thrown_rock_store', path, text)

    def on_cr_items_cat_thrown_rock_item_name_editing_started(self, renderer, editable, path):
        editable.set_completion(self.builder.get_object('completion_item_thrown_rock'))

    def on_cr_items_cat_thrown_rock_guaranteed_toggled(self, widget, path):
        self._on_cat_item_guaranteed_toggled('item_cat_thrown_rock_store', path, widget.get_active())

    def on_cr_items_cat_thrown_rock_weight_edited(self, widget, path, text):
        self._on_cat_item_weight_changed('item_cat_thrown_rock_store', path, text)

    def on_item_cat_thrown_rock_add_clicked(self, *args):
        self._on_cat_item_add_clicked('item_cat_thrown_rock_store')

    def on_item_cat_thrown_rock_remove_clicked(self, *args):
        self._on_cat_item_remove_clicked('item_cat_thrown_rock_tree')

    def on_cr_items_cat_berries_item_name_edited(self, widget, path, text):
        self._on_cat_item_name_changed('item_cat_berries_store', path, text)

    def on_cr_items_cat_berries_item_name_editing_started(self, renderer, editable, path):
        editable.set_completion(self.builder.get_object('completion_item_berries'))

    def on_cr_items_cat_berries_guaranteed_toggled(self, widget, path):
        self._on_cat_item_guaranteed_toggled('item_cat_berries_store', path, widget.get_active())

    def on_cr_items_cat_berries_weight_edited(self, widget, path, text):
        self._on_cat_item_weight_changed('item_cat_berries_store', path, text)

    def on_item_cat_berries_add_clicked(self, *args):
        self._on_cat_item_add_clicked('item_cat_berries_store')

    def on_item_cat_berries_remove_clicked(self, *args):
        self._on_cat_item_remove_clicked('item_cat_berries_tree')

    def on_cr_items_cat_foods_item_name_edited(self, widget, path, text):
        self._on_cat_item_name_changed('item_cat_foods_store', path, text)

    def on_cr_items_cat_foods_item_name_editing_started(self, renderer, editable, path):
        editable.set_completion(self.builder.get_object('completion_item_foods'))

    def on_cr_items_cat_foods_guaranteed_toggled(self, widget, path):
        self._on_cat_item_guaranteed_toggled('item_cat_foods_store', path, widget.get_active())

    def on_cr_items_cat_foods_weight_edited(self, widget, path, text):
        self._on_cat_item_weight_changed('item_cat_foods_store', path, text)

    def on_item_cat_foods_add_clicked(self, *args):
        self._on_cat_item_add_clicked('item_cat_foods_store')

    def on_item_cat_foods_remove_clicked(self, *args):
        self._on_cat_item_remove_clicked('item_cat_foods_tree')

    def on_cr_items_cat_hold_item_name_edited(self, widget, path, text):
        self._on_cat_item_name_changed('item_cat_hold_store', path, text)

    def on_cr_items_cat_hold_item_name_editing_started(self, renderer, editable, path):
        editable.set_completion(self.builder.get_object('completion_item_hold'))

    def on_cr_items_cat_hold_guaranteed_toggled(self, widget, path):
        self._on_cat_item_guaranteed_toggled('item_cat_hold_store', path, widget.get_active())

    def on_cr_items_cat_hold_weight_edited(self, widget, path, text):
        self._on_cat_item_weight_changed('item_cat_hold_store', path, text)

    def on_item_cat_hold_add_clicked(self, *args):
        self._on_cat_item_add_clicked('item_cat_hold_store')

    def on_item_cat_hold_remove_clicked(self, *args):
        self._on_cat_item_remove_clicked('item_cat_hold_tree')

    def on_cr_items_cat_tms_item_name_edited(self, widget, path, text):
        self._on_cat_item_name_changed('item_cat_tms_store', path, text)

    def on_cr_items_cat_tms_item_name_editing_started(self, renderer, editable, path):
        editable.set_completion(self.builder.get_object('completion_item_tms'))

    def on_cr_items_cat_tms_guaranteed_toggled(self, widget, path):
        self._on_cat_item_guaranteed_toggled('item_cat_tms_store', path, widget.get_active())

    def on_cr_items_cat_tms_weight_edited(self, widget, path, text):
        self._on_cat_item_weight_changed('item_cat_tms_store', path, text)

    def on_item_cat_tms_add_clicked(self, *args):
        self._on_cat_item_add_clicked('item_cat_tms_store')

    def on_item_cat_tms_remove_clicked(self, *args):
        self._on_cat_item_remove_clicked('item_cat_tms_tree')

    def on_cr_items_cat_orbs_item_name_edited(self, widget, path, text):
        self._on_cat_item_name_changed('item_cat_orbs_store', path, text)

    def on_cr_items_cat_orbs_item_name_editing_started(self, renderer, editable, path):
        editable.set_completion(self.builder.get_object('completion_item_orbs'))

    def on_cr_items_cat_orbs_guaranteed_toggled(self, widget, path):
        self._on_cat_item_guaranteed_toggled('item_cat_orbs_store', path, widget.get_active())

    def on_cr_items_cat_orbs_weight_edited(self, widget, path, text):
        self._on_cat_item_weight_changed('item_cat_orbs_store', path, text)

    def on_item_cat_orbs_add_clicked(self, *args):
        self._on_cat_item_add_clicked('item_cat_orbs_store')

    def on_item_cat_orbs_remove_clicked(self, *args):
        self._on_cat_item_remove_clicked('item_cat_orbs_tree')

    def on_cr_items_cat_others_item_name_edited(self, widget, path, text):
        self._on_cat_item_name_changed('item_cat_others_store', path, text)

    def on_cr_items_cat_others_item_name_editing_started(self, renderer, editable, path):
        editable.set_completion(self.builder.get_object('completion_item_others'))

    def on_cr_items_cat_others_guaranteed_toggled(self, widget, path):
        self._on_cat_item_guaranteed_toggled('item_cat_others_store', path, widget.get_active())

    def on_cr_items_cat_others_weight_edited(self, widget, path, text):
        self._on_cat_item_weight_changed('item_cat_others_store', path, text)

    def on_item_cat_others_add_clicked(self, *args):
        self._on_cat_item_add_clicked('item_cat_others_store')

    def on_item_cat_others_remove_clicked(self, *args):
        self._on_cat_item_remove_clicked('item_cat_others_tree')

    def _on_cat_item_name_changed(self, store_name: str, path, text: str):
        store: Gtk.Store = self.builder.get_object(store_name)
        match = PATTERN_MD_ENTRY.match(text)
        if match is None:
            return

        item_ids_already_in = []
        for row in store:
            item_ids_already_in.append(int(row[0]))

        try:
            entid = int(match.group(1))
        except ValueError:
            return

        if entid not in CATEGORIES_FOR_STORES[store_name].item_ids():
            display_error(
                None,
                'This item does not belong in this category. Please chose another item.',
                'Invalid item id'
            )
            return

        if entid in item_ids_already_in:
            display_error(
                None,
                'This item is already in the list.',
                'Can not use this item'
            )
            return

        store[path][0] = entid
        store[path][1] = self._item_names[entid]
        self._save_item_spawn_rates()

    def _on_cat_item_guaranteed_toggled(self, store_name: str, path, old_state: bool):
        store: Gtk.Store = self.builder.get_object(store_name)
        store[path][2] = not old_state
        if not old_state:
            store[path][4] = "0"
        self._recalculate_spawn_chances(store_name, 4, 3)
        self._save_item_spawn_rates()

    def _on_cat_item_weight_changed(self, store_name: str, path, text: str):
        try:
            v = int(text)
            assert v >= 0
        except:
            return
        store: Gtk.Store = self.builder.get_object(store_name)
        if store[path][2]:
            return
        store[path][4] = text

        self._recalculate_spawn_chances(store_name, 4, 3)
        self._save_item_spawn_rates()

    def _on_cat_item_add_clicked(self, store_name: str):
        store: Gtk.ListStore = self.builder.get_object(store_name)

        item_ids_already_in = []
        for row in store:
            item_ids_already_in.append(int(row[0]))

        i = 0
        all_item_ids = CATEGORIES_FOR_STORES[store_name].item_ids()
        while True:
            first_item_id = all_item_ids[i]
            if first_item_id not in item_ids_already_in:
                break
            i += 1
            if i >= len(all_item_ids):
                display_error(
                    None,
                    'All items are already in the list',
                    'Can not add item.'
                )
                return
        store.append([
            first_item_id, self._item_names[first_item_id],
            False, "0%", "0"
        ])
        self._save_item_spawn_rates()

    def _on_cat_item_remove_clicked(self, tree_name: str):
        tree: Gtk.TreeView = self.builder.get_object(tree_name)
        model, treeiter = tree.get_selection().get_selected()
        if model is not None and treeiter is not None:
            model.remove(treeiter)
        self._recalculate_spawn_chances(Gtk.Buildable.get_name(tree.get_model()), 4, 3)
        self._save_item_spawn_rates()

    # </editor-fold>

    def on_btn_help__spawn_tables__clicked(self, *args):
        pass  # todo

    def on_item_list_notebook_switch_page(self, w: Gtk.Notebook, page: Gtk.Box, page_num: int, *args):
        self._item_list_edit_active = FloorEditItemList(page_num)
        self.__class__._last_open_tab_item_lists = FloorEditItemList(page_num)
        sw: Gtk.ScrolledWindow = self.builder.get_object('sw_item_editor')
        sw.get_parent().remove(sw)
        page.pack_start(sw, True, True, 0)
        self._init_item_spawns()

    def _init_labels(self):
        dungeon_name = self._string_provider.get_value(StringType.DUNGEON_NAMES_MAIN, self.item.dungeon.dungeon_id)
        self.builder.get_object(f'label_dungeon_name').set_text(
            f'Dungeon {self.item.dungeon.dungeon_id}\n{dungeon_name}'
        )
        self.builder.get_object('label_floor_number').set_text(f'Floor {self.item.floor_id + 1}')

    def _init_layout_stores(self):
        # cb_structure
        self._comboxbox_for_enum(['cb_structure'], MappaFloorStructureType)
        # cb_dead_ends
        self._comboxbox_for_boolean(['cb_dead_ends'])
        # cb_terrain_settings__generate_imperfect_rooms
        self._comboxbox_for_boolean(['cb_terrain_settings__generate_imperfect_rooms'])
        # cb_terrain_settings__has_secondary_terrain
        self._comboxbox_for_boolean(['cb_terrain_settings__has_secondary_terrain'])
        # cb_secondary_terrain
        self._comboxbox_for_enum(['cb_secondary_terrain'], MappaFloorSecondaryTerrainType)
        # cb_unk_e
        self._comboxbox_for_boolean(['cb_unk_e'])
        # cb_darkness_level
        self._comboxbox_for_enum(['cb_darkness_level'], MappaFloorDarknessLevel)
        # cb_weather
        self._comboxbox_for_enum(['cb_weather'], MappaFloorWeather)
        # cb_iq_booster_enabled
        self._comboxbox_for_boolean(['cb_iq_booster_enabled'])
        # cb_tileset_id
        self._comboxbox_for_tileset_id(['cb_tileset_id'])
        # cb_music_id
        self._comboxbox_for_music_id(['cb_music_id'])
        # cb_fixed_floor_id
        self._comboxbox_for_fixed_floor_id(['cb_fixed_floor_id'])

    def _init_layout_values(self):
        all_entries_and_cbs = [
            "cb_tileset_id",
            "cb_music_id",
            "cb_fixed_floor_id",
            "entry_room_density",
            "cb_structure",
            "entry_floor_connectivity",
            "cb_dead_ends",
            "entry_extra_hallway_density",
            "cb_terrain_settings__has_secondary_terrain",
            "cb_secondary_terrain",
            "cb_terrain_settings__generate_imperfect_rooms",
            "entry_water_density",
            "cb_darkness_level",
            "cb_weather",
            "entry_item_density",
            "entry_trap_density",
            "entry_initial_enemy_density",
            "entry_buried_item_density",
            "entry_max_coin_amount",
            "scale_kecleon_shop_chance",
            "scale_monster_house_chance",
            "scale_unusued_chance",
            "scale_hidden_stairs_spawn_chance",
            "entry_kecleon_shop_item_positions",
            "scale_empty_monster_house_chance",
            "scale_sticky_item_chance",
            "entry_unk_hidden_stairs",
            "cb_iq_booster_enabled",
            "entry_enemy_iq",
            "cb_unk_e"
        ]

        for w_name in all_entries_and_cbs:
            if w_name.startswith(CB):
                if w_name.startswith(CB_TERRAIN_SETTINGS):
                    val_key = w_name[len(CB_TERRAIN_SETTINGS):]
                    self._set_cb(w_name, getattr(self.entry.layout.terrain_settings, val_key))
                else:
                    val_key = w_name[len(CB):]
                    self._set_cb(w_name, getattr(self.entry.layout, val_key))
            elif w_name.startswith(ENTRY):
                if w_name.startswith(ENTRY_TERRAIN_SETTINGS):
                    val_key = w_name[len(ENTRY_TERRAIN_SETTINGS):]
                    self._set_entry(w_name, getattr(self.entry.layout.terrain_settings, val_key))
                else:
                    val_key = w_name[len(ENTRY):]
                    self._set_entry(w_name, getattr(self.entry.layout, val_key))
            else:
                val_key = w_name[len(SCALE):]
                self._set_scale(w_name, getattr(self.entry.layout, val_key))

    def _init_monster_spawns(self):
        self._init_monster_completion_store()
        store: Gtk.Store = self.builder.get_object('monster_spawns_store')
        # Add existing Pokémon
        relative_weights = self._calculate_relative_weights([x.weight for x in self.entry.monsters])
        sum_of_all_weights = sum(relative_weights)
        for i, monster in enumerate(self.entry.monsters):
            relative_weight = relative_weights[i]
            chance = f'{int(relative_weight) / sum_of_all_weights * 100:.3f}%'
            if monster.md_index == KECLEON_MD_INDEX:
                self.builder.get_object('kecleon_level_entry').set_text(str(monster.level))
                continue
            if monster.md_index == DUMMY_MD_INDEX:
                continue
            store.append([
                monster.md_index, self._get_icon(monster.md_index, i), self._ent_names[monster.md_index],
                str(monster.level), chance, str(relative_weight)
            ])

    def _init_monster_completion_store(self):
        monster_md = self.module.get_monster_md()
        monster_store: Gtk.ListStore = self.builder.get_object('completion_monsters_store')
        for idx, entry in enumerate(monster_md.entries[0:DUMMY_MD_INDEX]):
            if idx == 0:
                continue
            name = self.module.project.get_string_provider().get_value(StringType.POKEMON_NAMES, entry.md_index_base)
            self._ent_names[idx] = f'{name} (#{idx:03})'
            monster_store.append([self._ent_names[idx]])

    def _init_trap_spawns(self):
        store: Gtk.Store = self.builder.get_object('trap_spawns_store')
        # Add all traps
        relative_weights = self._calculate_relative_weights([x for x in self.entry.traps.weights.values()])
        sum_of_all_weights = sum(relative_weights)
        for i, (trap, weight) in enumerate(self.entry.traps.weights.items()):
            trap: MappaTrapType
            relative_weight = relative_weights[i]
            chance = f'{int(relative_weight) / sum_of_all_weights * 100:.3f}%'
            name = ' '.join([x.capitalize() for x in trap.name.split('_')])
            store.append([
                trap.value, name, chance, str(relative_weight)
            ])

    def _init_item_spawns(self):
        self._init_item_completion_store()

        item_categories_store: Gtk.ListStore = self.builder.get_object('item_categories_store')
        item_cat_thrown_pierce_store: Gtk.ListStore = self.builder.get_object('item_cat_thrown_pierce_store')
        item_cat_thrown_rock_store: Gtk.ListStore = self.builder.get_object('item_cat_thrown_rock_store')
        item_cat_berries_store: Gtk.ListStore = self.builder.get_object('item_cat_berries_store')
        item_cat_foods_store: Gtk.ListStore = self.builder.get_object('item_cat_foods_store')
        item_cat_hold_store: Gtk.ListStore = self.builder.get_object('item_cat_hold_store')
        item_cat_tms_store: Gtk.ListStore = self.builder.get_object('item_cat_tms_store')
        item_cat_orbs_store: Gtk.ListStore = self.builder.get_object('item_cat_orbs_store')
        item_cat_others_store: Gtk.ListStore = self.builder.get_object('item_cat_others_store')
        item_stores = {
            MappaItemCategory.THROWN_PIERCE: item_cat_thrown_pierce_store,
            MappaItemCategory.THROWN_ROCK: item_cat_thrown_rock_store,
            MappaItemCategory.BERRIES_SEEDS_VITAMINS: item_cat_berries_store,
            MappaItemCategory.FOODS_GUMMIES: item_cat_foods_store,
            MappaItemCategory.HOLD: item_cat_hold_store,
            MappaItemCategory.TMS: item_cat_tms_store,
            MappaItemCategory.ORBS: item_cat_orbs_store,
            MappaItemCategory.OTHER: item_cat_others_store
        }

        # Clear everything
        for s in [item_categories_store] + list(item_stores.values()):
            s.clear()

        il = self.get_current_item_list()

        # Add item categories
        relative_weights = self._calculate_relative_weights(list(il.categories.values()))
        sum_of_all_weights = sum(relative_weights)
        for i, (category, chance) in enumerate(il.categories.items()):
            relative_weight = relative_weights[i]
            if category not in VALID_ITEM_CATEGORY_NAMES:
                continue  # TODO: Support editing unknown / unused item categories?
            name = VALID_ITEM_CATEGORY_NAMES[category]
            chance = f'{int(relative_weight) / sum_of_all_weights * 100:.3f}%'
            item_categories_store.append([
                category.value, name, False,
                chance, str(relative_weight)
            ])

        # Add items
        items_by_category = self._split_items_in_list_in_cats(il.items)
        for j, (category, store) in enumerate(item_stores.items()):
            cat_items = items_by_category[category]
            relative_weights = self._calculate_relative_weights([v for v in cat_items.values() if v != GUARANTEED])
            sum_of_all_weights = sum(relative_weights)
            i = 0
            for item, stored_weight in cat_items.items():
                relative_weight = 0
                if stored_weight != GUARANTEED:
                    relative_weight = relative_weights[i]
                    i += 1
                name = self._item_names[item.id]
                chance = f'{int(relative_weight) / sum_of_all_weights * 100:.3f}%'
                store.append([
                    item.id, name, stored_weight == GUARANTEED,
                    chance, str(relative_weight)
                ])

    def _split_items_in_list_in_cats(
            self, items: Dict[Pmd2DungeonItem, Probability]
    ) -> Dict[MappaItemCategory, Dict[Pmd2DungeonItem, Probability]]:
        out_items = {}
        for cat in VALID_ITEM_CATEGORY_NAMES.keys():
            out_items[cat] = {}
            for item, probability in items.items():
                if cat.is_item_in_cat(item.id):
                    out_items[cat][item] = probability
        return out_items

    def _init_item_completion_store(self):
        completion_item_thrown_pierce_store: Gtk.ListStore = self.builder.get_object('completion_item_thrown_pierce_store')
        completion_item_thrown_rock_store: Gtk.ListStore = self.builder.get_object('completion_item_thrown_rock_store')
        completion_item_berries_store: Gtk.ListStore = self.builder.get_object('completion_item_berries_store')
        completion_item_foods_store: Gtk.ListStore = self.builder.get_object('completion_item_foods_store')
        completion_item_hold_store: Gtk.ListStore = self.builder.get_object('completion_item_hold_store')
        completion_item_tms_store: Gtk.ListStore = self.builder.get_object('completion_item_tms_store')
        completion_item_orbs_store: Gtk.ListStore = self.builder.get_object('completion_item_orbs_store')
        completion_item_others_store: Gtk.ListStore = self.builder.get_object('completion_item_others_store')
        completion_stores = {
            MappaItemCategory.THROWN_PIERCE: completion_item_thrown_pierce_store,
            MappaItemCategory.THROWN_ROCK: completion_item_thrown_rock_store,
            MappaItemCategory.BERRIES_SEEDS_VITAMINS: completion_item_berries_store,
            MappaItemCategory.FOODS_GUMMIES: completion_item_foods_store,
            MappaItemCategory.HOLD: completion_item_hold_store,
            MappaItemCategory.TMS: completion_item_tms_store,
            MappaItemCategory.ORBS: completion_item_orbs_store,
            MappaItemCategory.OTHER: completion_item_others_store
        }

        for i in range(0, MAX_ITEM_ID):
            name = self.module.project.get_string_provider().get_value(StringType.ITEM_NAMES, i)
            self._item_names[i] = f'{name} (#{i:03})'

        for category, store in completion_stores.items():
            for item in category.item_ids():
                store.append([self._item_names[item]])

    def _calculate_relative_weights(self, list_of_weights: List[int]) -> List[int]:
        weights = []
        if len(list_of_weights) < 1:
            return []
        for i in range(0, len(list_of_weights)):
<<<<<<< HEAD
            lower_bound = 0
            higher_bound = list_of_weights[i]
            if higher_bound == 0:
                weights.append(0)
                continue
            if i > 0:
                j = i
                while lower_bound == 0 and j >= 0:
                    lower_bound = list_of_weights[j - 1]
                    j -= 1
            weights.append(higher_bound - lower_bound)
=======
            weight = list_of_weights[i]
            if weight != 0:
                last_nonzero = i - 1
                while last_nonzero >= 0 && list_of_weights[last_nonzero] == 0:
                    last_nonzero -= 1
                if last_nonzero != -1:
                    weight -= list_of_weights[last_nonzero]
            weights.append(weight)
>>>>>>> b9db61b2
        weights_nonzero = [w for w in weights if w != 0]
        weights_gcd = 1
        if len(weights_nonzero) > 0:
            weights_gcd = reduce(gcd, weights_nonzero)
        return [int(w / weights_gcd) for w in weights]

    def _recalculate_spawn_chances(self, store_name, weight_idx, chance_idx):
        store: Gtk.ListStore = self.builder.get_object(store_name)
        sum_of_all_weights = sum(int(row[weight_idx]) for row in store)
        for row in store:
            if sum_of_all_weights == 0:
                row[chance_idx] = '0.00%'
            else:
                row[chance_idx] = f'{int(row[weight_idx]) / sum_of_all_weights * 100:.2f}%'

    # TODO: Generalize this with the base classs for lists
    def _get_icon(self, entid, idx):
        was_loading = self._loading
        sprite, x, y, w, h = self._sprite_provider.get_monster(entid, 0,
                                                               lambda: GLib.idle_add(
                                                                   partial(self._reload_icon, entid, idx, was_loading)
                                                               ))
        data = bytes(sprite.get_data())
        # this is painful.
        new_data = bytearray()
        for b, g, r, a in grouper(data, 4):
            new_data += bytes([r, g, b, a])
        return GdkPixbuf.Pixbuf.new_from_data(
            new_data, GdkPixbuf.Colorspace.RGB, True, 8, w, h, sprite.get_stride()
        )

    def _reload_icon(self, entid, idx, was_loading):
        store: Gtk.Store = self.builder.get_object('monster_spawns_store')
        if not self._loading and not was_loading:
            row = store[idx]
            row[1] = self._get_icon(entid, idx)
            return
        if self._refresh_timer is not None:
            GLib.source_remove(self._refresh_timer)
        self._refresh_timer = GLib.timeout_add_seconds(0.5, self._reload_icons_in_tree)

    def _reload_icons_in_tree(self):
        store: Gtk.Store = self.builder.get_object('monster_spawns_store')
        self._loading = True
        for i, entry in enumerate(store):
            entry[1] = self._get_icon(entry[0], i)
        self._loading = False
        self._refresh_timer = None

    def _save_monster_spawn_rates(self):
        store: Gtk.ListStore = self.builder.get_object('monster_spawns_store')
        original_kecleon_level = 0
        for monster in self.entry.monsters:
            if monster.md_index == KECLEON_MD_INDEX:
                original_kecleon_level = monster.level
                break
        self.entry.monsters = []
        rows = []
        for row in store:
            rows.append(row[:])
        rows.append([KECLEON_MD_INDEX, None, None, str(original_kecleon_level), None, "0"])
        rows.append([DUMMY_MD_INDEX, None, None, "1", None, "0"])
        rows.sort(key=lambda e: e[0])

        sum_of_weights = sum((int(row[5]) for row in rows))

        last_weight = 0
        last_weight_set_idx = 0
        for i, row in enumerate(rows):
            weight = 0
            if row[5] != "0":
                weight = last_weight + int(10000 * (int(row[5]) / sum_of_weights))
                last_weight = weight
                last_weight_set_idx = i
            self.entry.monsters.append(MappaMonster(
                md_index=row[0],
                level=int(row[3]),
                weight=weight,
                weight2=weight
            ))
        if last_weight != 0 and last_weight != 10000:
            # We did not sum up to exactly 10000, so the values we entered are not evenly
            # divisible. Find the last non-zero we set and set it to 10000.
            self.entry.monsters[last_weight_set_idx].weight = 10000
            self.entry.monsters[last_weight_set_idx].weight2 = 10000
        self.mark_as_modified()

    def _save_trap_spawn_rates(self):
        store: Gtk.ListStore = self.builder.get_object('trap_spawns_store')

        sum_of_weights = sum((int(row[3]) for row in store))

        last_weight = 0
        last_weight_set_idx = 0
        weights = []
        for i, row in enumerate(store):
            weight = 0
            if row[3] != "0":
                weight = last_weight + int(10000 * (int(row[3]) / sum_of_weights))
                last_weight = weight
                last_weight_set_idx = i
            weights.append(weight)
        if last_weight != 0 and last_weight != 10000:
            # We did not sum up to exactly 10000, so the values we entered are not evenly
            # divisible. Find the last non-zero we set and set it to 10000.
            weights[last_weight_set_idx] = 10000
        self.entry.traps = MappaTrapList(weights)
        self.mark_as_modified()

    def _save_item_spawn_rates(self):
        item_stores = {
            None: self.builder.get_object('item_categories_store'),
            MappaItemCategory.THROWN_PIERCE: self.builder.get_object('item_cat_thrown_pierce_store'),
            MappaItemCategory.THROWN_ROCK: self.builder.get_object('item_cat_thrown_rock_store'),
            MappaItemCategory.BERRIES_SEEDS_VITAMINS: self.builder.get_object('item_cat_berries_store'),
            MappaItemCategory.FOODS_GUMMIES: self.builder.get_object('item_cat_foods_store'),
            MappaItemCategory.HOLD: self.builder.get_object('item_cat_hold_store'),
            MappaItemCategory.TMS: self.builder.get_object('item_cat_tms_store'),
            MappaItemCategory.ORBS: self.builder.get_object('item_cat_orbs_store'),
            MappaItemCategory.OTHER: self.builder.get_object('item_cat_others_store')
        }

        category_weights = {}
        item_weights = {}
        for (cat, store) in item_stores.items():

            rows = []
            for row in store:
                rows.append(row[:])
            rows.sort(key=lambda e: e[0])

            sum_of_weights = sum((int(row[4]) for row in store if row[2] is False))

            last_weight = 0
            last_weight_set_idx = None
            for i, row in enumerate(rows):

                # Add Poké and Link Box items for those categories
                if not cat:
                    if i == MappaItemCategory.POKE.value:
                        item_weights[Pmd2DungeonItem(MappaItemCategory.POKE.item_ids()[0], '')] = 10000
                    if i == MappaItemCategory.LINK_BOX.value:
                        item_weights[Pmd2DungeonItem(MappaItemCategory.LINK_BOX.item_ids()[0], '')] = 10000
                was_set = False
                weight = 0
                if row[2]:
                    weight = GUARANTEED
                else:
                    if row[4] != "0":
                        weight = last_weight + int(10000 * (int(row[4]) / sum_of_weights))
                        last_weight = weight
                        was_set = True
                if cat is None:
                    set_idx = MappaItemCategory(row[0])
                    category_weights[set_idx] = weight
                    if was_set:
                        last_weight_set_idx = set_idx
                else:
                    set_idx = Pmd2DungeonItem(row[0], '')
                    item_weights[Pmd2DungeonItem(row[0], '')] = weight
                    if was_set:
                        last_weight_set_idx = set_idx
            if last_weight_set_idx is not None:
                if last_weight != 0 and last_weight != 10000:
                    # We did not sum up to exactly 10000, so the values we entered are not evenly
                    # divisible. Find the last non-zero we set and set it to 10000.
                    if cat is None:
                        category_weights[last_weight_set_idx] = 10000
                    else:
                        item_weights[last_weight_set_idx] = 10000

        item_weights = {k: v for k, v in sorted(item_weights.items(), key=lambda x: x[0].id)}

        il = self.get_current_item_list()
        il.categories = category_weights
        il.items = item_weights

        self.mark_as_modified()

    def mark_as_modified(self):
        if not self._loading:
            self.module.mark_floor_as_modified(self.item)

    def _comboxbox_for_enum(self, names: List[str], enum: Type[Enum]):
        store = Gtk.ListStore(int, str)  # id, name
        for entry in enum:
            store.append([entry.value, self._enum_entry_to_str(entry)])
        for name in names:
            self._fast_set_comboxbox_store(self.builder.get_object(name), store, 1)

    def _comboxbox_for_boolean(self, names: List[str]):
        store = Gtk.ListStore(int, str)  # id, name
        store.append([0, "No"])
        store.append([1, "Yes"])
        for name in names:
            self._fast_set_comboxbox_store(self.builder.get_object(name), store, 1)

    def _comboxbox_for_tileset_id(self, names: List[str]):
        # TODO: For tilesets > 169(?) show names of map bgs.
        store = Gtk.ListStore(int, str)  # id, name
        for i in range(0, COUNT_VALID_TILESETS):
            store.append([i, f"Tileset {i}"])
        for name in names:
            self._fast_set_comboxbox_store(self.builder.get_object(name), store, 1)

    def _comboxbox_for_music_id(self, names: List[str]):
        # TODO: Music Name
        store = Gtk.ListStore(int, str)  # id, name
        for i in range(0, COUNT_VALID_BGM):
            store.append([i, f"{i} - NAME"])
        for name in names:
            self._fast_set_comboxbox_store(self.builder.get_object(name), store, 1)

    def _comboxbox_for_fixed_floor_id(self, names: List[str]):
        store = Gtk.ListStore(int, str)  # id, name
        store.append([0, f"No fixed floor"])
        for i in range(1, COUNT_VALID_FIXED_FLOORS):
            store.append([i, f"No. {i}"])
        for name in names:
            self._fast_set_comboxbox_store(self.builder.get_object(name), store, 1)

    @staticmethod
    def _fast_set_comboxbox_store(cb: Gtk.ComboBox, store: Gtk.ListStore, col):
        cb.set_model(store)
        renderer_text = Gtk.CellRendererText()
        cb.pack_start(renderer_text, True)
        cb.add_attribute(renderer_text, "text", col)

    def _enum_entry_to_str(self, entry):
        if hasattr(entry, 'print_name'):
            return entry.print_name
        return entry.name.capitalize().replace('_', ' ')

    def _set_entry(self, entry_name, text):
        self.builder.get_object(entry_name).set_text(str(text))

    def _set_cb(self, cb_name, value):
        if isinstance(value, Enum):
            value = value.value
        cb: Gtk.ComboBox = self.builder.get_object(cb_name)
        l_iter: Gtk.TreeIter = cb.get_model().get_iter_first()
        while l_iter:
            row = cb.get_model()[l_iter]
            if row[0] == value:
                cb.set_active_iter(l_iter)
                return
            l_iter = cb.get_model().iter_next(l_iter)
        raise ValueError("Value not found for CB.")

    def _set_scale(self, scale_name, val):
        scale: Gtk.Scale = self.builder.get_object(scale_name)
        scale.set_value(int(val))

    def _update_from_widget(self, w: Gtk.Widget):
        if isinstance(w, Gtk.ComboBox):
            return self._update_from_cb(w)
        elif isinstance(w, Gtk.Entry):
            return self._update_from_entry(w)
        return self._update_from_scale(w)

    def _update_from_entry(self, w: Gtk.Entry):
        w_name = Gtk.Buildable.get_name(w)
        if w_name.startswith(ENTRY_TERRAIN_SETTINGS):
            obj = self.entry.layout.terrain_settings
            attr_name = w_name[len(ENTRY_TERRAIN_SETTINGS):]
        else:
            obj = self.entry.layout
            attr_name = w_name[len(ENTRY):]
        try:
            val = int(w.get_text())
        except ValueError:
            return
        setattr(obj, attr_name, val)

    def _update_from_cb(self, w: Gtk.ComboBox):
        w_name = Gtk.Buildable.get_name(w)
        if w_name.startswith(CB_TERRAIN_SETTINGS):
            obj = self.entry.layout.terrain_settings
            attr_name = w_name[len(CB_TERRAIN_SETTINGS):]
        else:
            obj = self.entry.layout
            attr_name = w_name[len(CB):]
        val = w.get_model()[w.get_active_iter()][0]
        current_val = getattr(obj, attr_name)
        if isinstance(current_val, Enum):
            enum_class = current_val.__class__
            val = enum_class(val)
        setattr(obj, attr_name, val)

    def _update_from_scale(self, w: Gtk.Scale):
        w_name = Gtk.Buildable.get_name(w)
        obj = self.entry.layout
        attr_name = w_name[len(SCALE):]
        val = int(w.get_value())
        setattr(obj, attr_name, val)

    def get_current_item_list(self) -> MappaItemList:
        if self._item_list_edit_active == FloorEditItemList.FLOOR:
            return self.entry.floor_items
        if self._item_list_edit_active == FloorEditItemList.SHOP:
            return self.entry.shop_items
        if self._item_list_edit_active == FloorEditItemList.MONSTER_HOUSE:
            return self.entry.monster_house_items
        if self._item_list_edit_active == FloorEditItemList.BURIED:
            return self.entry.buried_items
        if self._item_list_edit_active == FloorEditItemList.UNK1:
            return self.entry.unk_items1
        if self._item_list_edit_active == FloorEditItemList.UNK2:
            return self.entry.unk_items2


def grouper(iterable, n, fillvalue=None):
    args = [iter(iterable)] * n
    return ((bytes(bytearray(x))) for x in zip_longest(fillvalue=fillvalue, *args))<|MERGE_RESOLUTION|>--- conflicted
+++ resolved
@@ -973,19 +973,6 @@
         if len(list_of_weights) < 1:
             return []
         for i in range(0, len(list_of_weights)):
-<<<<<<< HEAD
-            lower_bound = 0
-            higher_bound = list_of_weights[i]
-            if higher_bound == 0:
-                weights.append(0)
-                continue
-            if i > 0:
-                j = i
-                while lower_bound == 0 and j >= 0:
-                    lower_bound = list_of_weights[j - 1]
-                    j -= 1
-            weights.append(higher_bound - lower_bound)
-=======
             weight = list_of_weights[i]
             if weight != 0:
                 last_nonzero = i - 1
@@ -994,7 +981,6 @@
                 if last_nonzero != -1:
                     weight -= list_of_weights[last_nonzero]
             weights.append(weight)
->>>>>>> b9db61b2
         weights_nonzero = [w for w in weights if w != 0]
         weights_gcd = 1
         if len(weights_nonzero) > 0:
